--- conflicted
+++ resolved
@@ -131,11 +131,7 @@
     let log = slog::Logger::root(slog::duplicate(term_drain, file_drain).fuse(), o!());
     slog_scope::set_global_logger(log);
 
-<<<<<<< HEAD
     info!(format!("BDCS API v{} started", crate_version!()));
-=======
-    info!(format!("BDCS API v{} started", env!("CARGO_PKG_VERSION")));
->>>>>>> 0917f4ba
     info!("Config:"; "rocket_config" => format!("{:?}", rocket_config));
 
     // Import the recipes from recipe_path into master branch of the git repository
